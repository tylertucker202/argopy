# ![argopy logo](https://avatars1.githubusercontent.com/t/3711886?s=90&v=4) Argo data python library

[![Build Status](https://travis-ci.com/euroargodev/argopy.svg?branch=master)](https://travis-ci.com/euroargodev/argopy)
![build](https://github.com/euroargodev/argopy/workflows/build/badge.svg?branch=feature-fetch-local-ftp)
[![codecov](https://codecov.io/gh/euroargodev/argopy/branch/feature-fetch-local-ftp/graph/badge.svg)](https://codecov.io/gh/euroargodev/argopy)
[![Requirements Status](https://requires.io/github/euroargodev/argopy/requirements.svg?branch=feature-fetch-local-ftp)](https://requires.io/github/euroargodev/argopy/requirements/?branch=feature-fetch-local-ftp)

``argopy`` is a python library that aims to ease Argo data access, visualisation and manipulation for regular users as well as Argo experts and operators.

Several python packages exist: we are currently in the process of analysing how to merge these libraries toward a single powerfull tool. [List your tool here !](https://github.com/euroargodev/argopy/issues/3)

## Install

Since this is a library in active development, use direct install from this repo to benefit from the last version:

```bash
pip install git+http://github.com/euroargodev/argopy.git@master
```

## Examples

Examples of data fetching, manipulation and visualisation are available on the [erddap examples repository](https://github.com/euroargodev/erddap_usecase).

You can run and test all live example notebooks here:
[![badge](https://img.shields.io/badge/launch-Pangeo%20binder-579ACA.svg?logo=data:image/png;base64,iVBORw0KGgoAAAANSUhEUgAAAFkAAABZCAMAAABi1XidAAAB8lBMVEX///9XmsrmZYH1olJXmsr1olJXmsrmZYH1olJXmsr1olJXmsrmZYH1olL1olJXmsr1olJXmsrmZYH1olL1olJXmsrmZYH1olJXmsr1olL1olJXmsrmZYH1olL1olJXmsrmZYH1olL1olL0nFf1olJXmsrmZYH1olJXmsq8dZb1olJXmsrmZYH1olJXmspXmspXmsr1olL1olJXmsrmZYH1olJXmsr1olL1olJXmsrmZYH1olL1olLeaIVXmsrmZYH1olL1olL1olJXmsrmZYH1olLna31Xmsr1olJXmsr1olJXmsrmZYH1olLqoVr1olJXmsr1olJXmsrmZYH1olL1olKkfaPobXvviGabgadXmsqThKuofKHmZ4Dobnr1olJXmsr1olJXmspXmsr1olJXmsrfZ4TuhWn1olL1olJXmsqBi7X1olJXmspZmslbmMhbmsdemsVfl8ZgmsNim8Jpk8F0m7R4m7F5nLB6jbh7jbiDirOEibOGnKaMhq+PnaCVg6qWg6qegKaff6WhnpKofKGtnomxeZy3noG6dZi+n3vCcpPDcpPGn3bLb4/Mb47UbIrVa4rYoGjdaIbeaIXhoWHmZYHobXvpcHjqdHXreHLroVrsfG/uhGnuh2bwj2Hxk17yl1vzmljzm1j0nlX1olL3AJXWAAAAbXRSTlMAEBAQHx8gICAuLjAwMDw9PUBAQEpQUFBXV1hgYGBkcHBwcXl8gICAgoiIkJCQlJicnJ2goKCmqK+wsLC4usDAwMjP0NDQ1NbW3Nzg4ODi5+3v8PDw8/T09PX29vb39/f5+fr7+/z8/Pz9/v7+zczCxgAABC5JREFUeAHN1ul3k0UUBvCb1CTVpmpaitAGSLSpSuKCLWpbTKNJFGlcSMAFF63iUmRccNG6gLbuxkXU66JAUef/9LSpmXnyLr3T5AO/rzl5zj137p136BISy44fKJXuGN/d19PUfYeO67Znqtf2KH33Id1psXoFdW30sPZ1sMvs2D060AHqws4FHeJojLZqnw53cmfvg+XR8mC0OEjuxrXEkX5ydeVJLVIlV0e10PXk5k7dYeHu7Cj1j+49uKg7uLU61tGLw1lq27ugQYlclHC4bgv7VQ+TAyj5Zc/UjsPvs1sd5cWryWObtvWT2EPa4rtnWW3JkpjggEpbOsPr7F7EyNewtpBIslA7p43HCsnwooXTEc3UmPmCNn5lrqTJxy6nRmcavGZVt/3Da2pD5NHvsOHJCrdc1G2r3DITpU7yic7w/7Rxnjc0kt5GC4djiv2Sz3Fb2iEZg41/ddsFDoyuYrIkmFehz0HR2thPgQqMyQYb2OtB0WxsZ3BeG3+wpRb1vzl2UYBog8FfGhttFKjtAclnZYrRo9ryG9uG/FZQU4AEg8ZE9LjGMzTmqKXPLnlWVnIlQQTvxJf8ip7VgjZjyVPrjw1te5otM7RmP7xm+sK2Gv9I8Gi++BRbEkR9EBw8zRUcKxwp73xkaLiqQb+kGduJTNHG72zcW9LoJgqQxpP3/Tj//c3yB0tqzaml05/+orHLksVO+95kX7/7qgJvnjlrfr2Ggsyx0eoy9uPzN5SPd86aXggOsEKW2Prz7du3VID3/tzs/sSRs2w7ovVHKtjrX2pd7ZMlTxAYfBAL9jiDwfLkq55Tm7ifhMlTGPyCAs7RFRhn47JnlcB9RM5T97ASuZXIcVNuUDIndpDbdsfrqsOppeXl5Y+XVKdjFCTh+zGaVuj0d9zy05PPK3QzBamxdwtTCrzyg/2Rvf2EstUjordGwa/kx9mSJLr8mLLtCW8HHGJc2R5hS219IiF6PnTusOqcMl57gm0Z8kanKMAQg0qSyuZfn7zItsbGyO9QlnxY0eCuD1XL2ys/MsrQhltE7Ug0uFOzufJFE2PxBo/YAx8XPPdDwWN0MrDRYIZF0mSMKCNHgaIVFoBbNoLJ7tEQDKxGF0kcLQimojCZopv0OkNOyWCCg9XMVAi7ARJzQdM2QUh0gmBozjc3Skg6dSBRqDGYSUOu66Zg+I2fNZs/M3/f/Grl/XnyF1Gw3VKCez0PN5IUfFLqvgUN4C0qNqYs5YhPL+aVZYDE4IpUk57oSFnJm4FyCqqOE0jhY2SMyLFoo56zyo6becOS5UVDdj7Vih0zp+tcMhwRpBeLyqtIjlJKAIZSbI8SGSF3k0pA3mR5tHuwPFoa7N7reoq2bqCsAk1HqCu5uvI1n6JuRXI+S1Mco54YmYTwcn6Aeic+kssXi8XpXC4V3t7/ADuTNKaQJdScAAAAAElFTkSuQmCC)](https://binder.pangeo.io/v2/gh/euroargodev/erddap_usecases/master) (thanks [Pangeo](pangeo.io)) 

Or you can use Colab to run:

- the standard notebook example: [![Open In Colab](https://colab.research.google.com/assets/colab-badge.svg)](https://colab.research.google.com/github/euroargodev/erddap_usecases/blob/master/examples/Example-Standard-01.ipynb)
- the expert notebook example: [![Open In Colab](https://colab.research.google.com/assets/colab-badge.svg)](https://colab.research.google.com/github/euroargodev/erddap_usecases/blob/master/examples/Example-Expert-01.ipynb)

## Usage

The primary data model used to manipulate Argo data is [xarray](https://github.com/pydata/xarray).

### Argo Data Fetcher

Init a data fetcher like:
```python
    from argopy import DataFetcher as ArgoDataFetcher

    argo_loader = ArgoDataFetcher()
    # or
    argo_loader = ArgoDataFetcher(backend='erddap')
    # or
    argo_loader = ArgoDataFetcher(backend='localftp', path_ftp='/data/Argo/ftp_copy')
    # or
    argo_loader = ArgoDataFetcher(cachedir='tmp')
```
and then, request data for a domain:
```python
<<<<<<< HEAD
    argo_loader.region([-85,-45,10.,20.,0,10.]).to_xarray()
    argo_loader.region([-85,-45,10.,20.,0,1000.,'2012-01','2014-12']).to_xarray()
=======
    argo_loader.region([-85,-45,10.,20.,0,100.]).to_xarray()
    argo_loader.region([-85,-45,10.,20.,0,100.,'2012-01','2014-12']).to_xarray()
>>>>>>> 8db54e36
```
for profiles of a given float: 
```python
    argo_loader.profile(6902746, 34).to_xarray()
    argo_loader.profile(6902746, np.arange(12,45)).to_xarray()
    argo_loader.profile(6902746, [1,12]).to_xarray()
```
or for a collection of floats:
```python
    argo_loader.float(6902746).to_xarray()
    argo_loader.float([6902746, 6902747, 6902757, 6902766]).to_xarray()
```

**Development roadmap**:

We aim to provide high level helper methods [(see this milestone)](https://github.com/euroargodev/argopy/milestone/1) to load Argo data from:
- [x] Ifremer erddap
- [ ] local copy of the GDAC ftp folder [(ongoing work)](https://github.com/euroargodev/argopy/pull/5)
- [ ] the argovis dataset [(help wanted)](https://github.com/euroargodev/argopy/issues/2)
- [ ] any other usefull access point to Argo data ?

At this point data are fetched and returned in memory as [xarray.DataSet](http://xarray.pydata.org/en/stable/data-structures.html#dataset). 
From there, it is easy to convert it to other formats like a [Pandas dataframe](https://pandas.pydata.org/pandas-docs/stable/getting_started/dsintro.html#dataframe):
```python
ds = argo_loader.profile(6902746, 34).to_xarray()
df = ds.to_dataframe()
```

and to export it to files:
```python
ds = argo_loader.region([-85,-45,10.,20.,0,100.]).to_xarray()
ds.to_netcdf('my_selection.nc')
# or by profiles:
ds.argo.point2profile().to_netcdf('my_selection.nc')
```

### Argo data manipulation with xarray

The ``argopy`` library provides an xarray accessor named ``argo`` to help manipulate and analyse data.

Example: Convert a collection of points to a collections of profiles:
```python
from argopy import DataFetcher as ArgoDataFetcher
ds = ArgoDataFetcher(ds='bgc').float(5903248).to_xarray()
ds = ds.argo.point2profile()
```<|MERGE_RESOLUTION|>--- conflicted
+++ resolved
@@ -44,18 +44,11 @@
     argo_loader = ArgoDataFetcher(backend='erddap')
     # or
     argo_loader = ArgoDataFetcher(backend='localftp', path_ftp='/data/Argo/ftp_copy')
-    # or
-    argo_loader = ArgoDataFetcher(cachedir='tmp')
 ```
 and then, request data for a domain:
 ```python
-<<<<<<< HEAD
     argo_loader.region([-85,-45,10.,20.,0,10.]).to_xarray()
     argo_loader.region([-85,-45,10.,20.,0,1000.,'2012-01','2014-12']).to_xarray()
-=======
-    argo_loader.region([-85,-45,10.,20.,0,100.]).to_xarray()
-    argo_loader.region([-85,-45,10.,20.,0,100.,'2012-01','2014-12']).to_xarray()
->>>>>>> 8db54e36
 ```
 for profiles of a given float: 
 ```python
@@ -71,7 +64,7 @@
 
 **Development roadmap**:
 
-We aim to provide high level helper methods [(see this milestone)](https://github.com/euroargodev/argopy/milestone/1) to load Argo data from:
+We aim to provide high level helper methods to load Argo data from:
 - [x] Ifremer erddap
 - [ ] local copy of the GDAC ftp folder [(ongoing work)](https://github.com/euroargodev/argopy/pull/5)
 - [ ] the argovis dataset [(help wanted)](https://github.com/euroargodev/argopy/issues/2)
@@ -86,7 +79,7 @@
 
 and to export it to files:
 ```python
-ds = argo_loader.region([-85,-45,10.,20.,0,100.]).to_xarray()
+ds = argo_loader.region([-85,-45,10.,20.,0,1000.]).to_xarray()
 ds.to_netcdf('my_selection.nc')
 # or by profiles:
 ds.argo.point2profile().to_netcdf('my_selection.nc')
